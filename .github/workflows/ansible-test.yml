--- conflicted
+++ resolved
@@ -85,10 +85,6 @@
     runs-on: ubuntu-latest
 
     steps:
-<<<<<<< HEAD
-
-=======
->>>>>>> df1dbf99
       - name: Install dependencies
         run: python -m pip install requests
       # Run sanity tests inside a Docker container.
