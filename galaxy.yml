--- conflicted
+++ resolved
@@ -9,11 +9,7 @@
 name: control
 
 # The version of the collection. Must be compatible with semantic versioning
-<<<<<<< HEAD
 version: 1.2.1
-=======
-version: 1.1.2
->>>>>>> b2d7d6f6
 
 # The path to the Markdown (.md) readme file. This path is relative to the root of the collection
 readme: README.md
